--- conflicted
+++ resolved
@@ -3,11 +3,7 @@
 
 	/**
 	 * Mixin for widgets for store management that creates widget render items from store items after
-<<<<<<< HEAD
-	 * querying the store. The receiving class must extend decor/Stateful and dojo/Evented or
-=======
-	 * querying the store. The receiving class must extend delite/Stateful and decor/Evented or
->>>>>>> b7bdebb5
+	 * querying the store. The receiving class must extend decor/Stateful and decor/Evented or
 	 * delite/Widget.
 	 *
 	 * Classes extending this mixin automatically create render items that are consumable by the widget
