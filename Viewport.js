/**
 * Utility singleton to watch for viewport resizes, avoiding duplicate notifications
 * which can lead to infinite loops.
 *
 * Usage: `Viewport.on("resize", myCallback)`.
 * 
 * myCallback() is called without arguments in case it's Widget.resize(),
 * which would interpret the argument as the size to make the widget.
 *
 * @module delite/Viewport
 */
define([
<<<<<<< HEAD
	"dojo/Evented",
	"decor/sniff",	// has("ios")
=======
	"decor/Evented",
	"delite/sniff",	// has("ios")
>>>>>>> 10dde2cb
	"requirejs-domready/domReady!"
], function (Evented, has) {
	var Viewport = new Evented();

	var html = document.documentElement,
		oldWidth = html.clientWidth,
		oldHeight = html.clientHeight;

	window.addEventListener("resize", function () {
		var width = html.clientWidth,
			height = html.clientHeight;
		if (height === oldHeight && width === oldWidth) {
			return;
		}
		oldWidth = width;
		oldHeight = height;
		Viewport.emit("resize");
	});

	/**
	 * Get the size of the viewport, or on mobile devices, the part of the viewport not obscured by the
	 * virtual keyboard.
	 * @function module:delite/Viewport.getEffectiveBox
	 * @param {Document} doc - The document, typically the global variable `document`.
	 */
	Viewport.getEffectiveBox = function (doc) {
		var html = doc.documentElement,
			box = {
				w: html.clientWidth,
				h: html.clientHeight,
				t: doc.body.scrollTop,
				l: doc.body.scrollLeft
			};

		// Account for iOS virtual keyboard, if it's being shown.  Unfortunately no direct way to check or measure.
		var focusedNode = doc.activeElement,
			tag = focusedNode && focusedNode.tagName && focusedNode.tagName.toLowerCase();
		if (has("ios") && focusedNode && !focusedNode.readOnly && (tag === "textarea" || (tag === "input" &&
			/^(color|email|number|password|search|tel|text|url)$/.test(focusedNode.type)))) {

			// Box represents the size of the viewport.  Some of the viewport is likely covered by the keyboard.
			// Estimate height of visible viewport assuming viewport goes to bottom of screen,
			// but is covered by keyboard.
			box.h *= (window.orientation === 0 || window.orientation === 180 ? 0.66 : 0.40);

			// Above measurement will be inaccurate if viewport was scrolled up so far that it ends before the bottom
			// of the screen.   In this case, keyboard isn't covering as much of the viewport as we thought.
			// We know the visible size is at least the distance from the top of the viewport to the focused node.
			var rect = focusedNode.getBoundingClientRect();
			box.h = Math.max(box.h, rect.top + rect.height);
		}

		return box;
	};

	return Viewport;
});<|MERGE_RESOLUTION|>--- conflicted
+++ resolved
@@ -10,13 +10,8 @@
  * @module delite/Viewport
  */
 define([
-<<<<<<< HEAD
-	"dojo/Evented",
+	"decor/Evented",
 	"decor/sniff",	// has("ios")
-=======
-	"decor/Evented",
-	"delite/sniff",	// has("ios")
->>>>>>> 10dde2cb
 	"requirejs-domready/domReady!"
 ], function (Evented, has) {
 	var Viewport = new Evented();
